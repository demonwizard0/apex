import pytest
import inspect
from inspect import signature
from prompting.tasks import Task
from prompting.rewards import REWARD_MODELS
from .fixtures.task import CONTEXTS, TASKS, TASK_FIELDS
from .fixtures.llm import mock_llm_pipeline

# TODO: Check if format_challenge is defined
# TODO: Ensure that when static_reference is True, reference_time is not defined. Same for query_time and static_query
# TODO: Ensure that when generate_reference=True and static_reference is True,there is still a reference
# TODO: Ensure that when generate_reference=False and static_reference is True,there is still a reference
# TODO: Ensure that when generate_reference=False and static_reference is False,there is NOT a reference


@pytest.mark.parametrize("task", TASKS)
def test_create_task(task: Task):
    task(llm_pipeline=mock_llm_pipeline(), context=CONTEXTS[task])


@pytest.mark.parametrize("task", TASKS)
@pytest.mark.parametrize("field", TASK_FIELDS.keys())
def test_task_contains_expected_field(task: Task, field: str):
    task = task(llm_pipeline=mock_llm_pipeline(), context=CONTEXTS[task])
    assert hasattr(task, field)


@pytest.mark.parametrize("task", TASKS)
@pytest.mark.parametrize("field, expected_type", list(TASK_FIELDS.items()))
def test_task_field_has_expected_type(task: Task, field: str, expected_type: type):
    task = task(llm_pipeline=mock_llm_pipeline(), context=CONTEXTS[task])
    assert isinstance(getattr(task, field), expected_type)


@pytest.mark.parametrize("task", TASKS)
@pytest.mark.parametrize("field", TASK_FIELDS.keys())
def test_task_field_is_not_null(task: Task, field: str):
    task = task(llm_pipeline=mock_llm_pipeline(), context=CONTEXTS[task])
    assert getattr(task, field) is not None


@pytest.mark.parametrize("task", TASKS)
def test_task_complete_is_false_on_init(task: Task):

    task = task(llm_pipeline=mock_llm_pipeline(), context=CONTEXTS[task])
    assert task.complete == False


@pytest.mark.parametrize("task", TASKS)
def test_task_contains_no_reference_if_not_static(task: Task):
    task(llm_pipeline=mock_llm_pipeline(), context=CONTEXTS[task], create_reference=False)
    assert task.static_reference or not task.reference


@pytest.mark.parametrize("task", TASKS)
def test_task_contains_query_time(task: Task):

<<<<<<< HEAD
    task = task(llm_pipeline=mock_llm_pipeline(), context=CONTEXTS[task])
    assert task.static_reference or task.reference_time>=0
=======
    task = task(llm_pipeline=LLM_PIPELINE, context=CONTEXTS[task])
    assert task.static_reference or task.reference_time >= 0
>>>>>>> 1a4c69da


@pytest.mark.parametrize("task", TASKS)
def test_task_contains_reference_time(task: Task):

<<<<<<< HEAD
    task = task(llm_pipeline=mock_llm_pipeline(), context=CONTEXTS[task])
    assert task.static_query or task.query_time>=0
=======
    task = task(llm_pipeline=LLM_PIPELINE, context=CONTEXTS[task])
    assert task.static_query or task.query_time >= 0
>>>>>>> 1a4c69da


@pytest.mark.parametrize("task", TASKS)
@pytest.mark.parametrize("full", (True, False))
def test_task_state_dict(task: Task, full: bool):

    task = task(llm_pipeline=mock_llm_pipeline(), context=CONTEXTS[task])
    assert type(task.__state_dict__(full)) == dict


@pytest.mark.parametrize("task", TASKS)
@pytest.mark.parametrize(
    "definition, expected_weight",
    [("reward_definition", 1), ("penalty_definition", None)],
)
def test_task_contains_required_definition(
    task: Task, definition: str, expected_weight: float
):

    task = task(llm_pipeline=mock_llm_pipeline(), context=CONTEXTS[task])
    model_infos = getattr(task, definition)
    total_weight = 0
    for model_info in model_infos:

        assert isinstance(model_info, dict)

        name = model_info.get("name")
        assert name is not None
        assert name in REWARD_MODELS

        params = {k: v for k, v in model_info.items() if k not in ["name", "weight"]}
        cls_params = signature(REWARD_MODELS["rouge"]).parameters
        # check that all the parameters are in the class (no extra parameters are allowed)
        for k, v in params.items():
            assert k in cls_params
            # check that the type of the parameter is correct or not annotated
            assert cls_params[k].annotation == inspect._empty or isinstance(
                v, cls_params[k].annotation
            )

        # check that all class parameters without default values are in the model_info
        for k, v in cls_params.items():
            # ignore self, device, args, kwargs
            if v.default == inspect._empty and v.name not in (
                "self",
                "device",
                "args",
                "kwargs",
            ):
                assert k in params

        weight = model_info.get("weight")
        assert weight is not None
        assert isinstance(weight, (float, int))
        assert 0 <= weight <= 1

        total_weight += weight

    assert not model_infos or expected_weight is None or total_weight == expected_weight<|MERGE_RESOLUTION|>--- conflicted
+++ resolved
@@ -55,25 +55,15 @@
 @pytest.mark.parametrize("task", TASKS)
 def test_task_contains_query_time(task: Task):
 
-<<<<<<< HEAD
     task = task(llm_pipeline=mock_llm_pipeline(), context=CONTEXTS[task])
     assert task.static_reference or task.reference_time>=0
-=======
-    task = task(llm_pipeline=LLM_PIPELINE, context=CONTEXTS[task])
-    assert task.static_reference or task.reference_time >= 0
->>>>>>> 1a4c69da
 
 
 @pytest.mark.parametrize("task", TASKS)
 def test_task_contains_reference_time(task: Task):
 
-<<<<<<< HEAD
     task = task(llm_pipeline=mock_llm_pipeline(), context=CONTEXTS[task])
     assert task.static_query or task.query_time>=0
-=======
-    task = task(llm_pipeline=LLM_PIPELINE, context=CONTEXTS[task])
-    assert task.static_query or task.query_time >= 0
->>>>>>> 1a4c69da
 
 
 @pytest.mark.parametrize("task", TASKS)
