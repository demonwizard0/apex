--- conflicted
+++ resolved
@@ -67,17 +67,10 @@
         return self.postprocess(output)
 
     def postprocess(self, output, **kwargs):
-<<<<<<< HEAD
-        output = output.split(self.model.tokenizer.role_expr.format(role="assistant"))[
-            -1
-        ].strip()
-        return [{"generated_text": output}]
-=======
         output = output.split(
             self.model.tokenizer.role_expr.format(role="assistant")
         )[-1].strip()
         return output
->>>>>>> 21ca6967
 
     def preprocess(self, **kwargs):
         pass
@@ -117,14 +110,7 @@
     DEFAULT_IP = "127.0.0.0"
     DEFAULT_PORT = 8091
 
-<<<<<<< HEAD
     def __init__(self, subtensor, netuid=1, network="mock"):
-=======
-    default_ip = "127.0.0.0"
-    default_port = 8091
-
-    def __init__(self, netuid=1, network="mock", subtensor=None):
->>>>>>> 21ca6967
         super().__init__(netuid=netuid, network=network, sync=False)
 
         self.subtensor = subtensor
@@ -206,13 +192,8 @@
     completion for all axons that are passed and adds some random delay.
     """
 
-<<<<<<< HEAD
     MIN_TIME: float = 0
     MAX_TIME: float = 1
-=======
-    min_time: float = 0
-    max_time: float = 1
->>>>>>> 21ca6967
 
     def __init__(self, wallet):
         super().__init__(wallet)
@@ -325,25 +306,6 @@
                 """Queries a single axon for a response."""
 
                 s = synapse.copy()
-<<<<<<< HEAD
-=======
-                # Attach some more required data so it looks real
-                s = self.preprocess_synapse_for_request(axon, s, timeout)
-                # We just want to mock the response, so we'll just fill in some data
-                process_time = (
-                    random.random() * (self.max_time - self.min_time) + self.min_time
-                )
-                await asyncio.sleep(process_time)
-                if process_time < timeout:
-                    # Update the status code and status message of the dendrite to match the axon
-                    s.completion = f"Mock miner completion {i}"
-                    s.dendrite.status_code = 200
-                    s.dendrite.status_message = "OK"
-                else:
-                    s.completion = ""
-                    s.dendrite.status_code = 408
-                    s.dendrite.status_message = "Timeout"
->>>>>>> 21ca6967
 
                 target_axon = (
                     target_axon.info()
