--- conflicted
+++ resolved
@@ -133,12 +133,8 @@
         values["LOG_WEIGHTS"] = os.environ.get("LOG_WEIGHTS", False)
         if values["TEST"] and os.environ.get("TEST_MINER_IDS"):
             values["TEST_MINER_IDS"] = [int(miner_id) for miner_id in os.environ.get("TEST_MINER_IDS").split(",")]
-<<<<<<< HEAD
-        values["NEURON_MODEL_ID_VALIDATOR"] = os.environ.get("LLM_MODEL", "casperhansen/llama-3-70b-instruct-awq")
-=======
         values["NEURON_MODEL_ID_VALIDATOR"] = os.environ.get("LLM_MODEL", "hugging-quants/Meta-Llama-3.1-70B-Instruct-AWQ-INT4")
         values["LLM_MAX_MODEL_LEN"] = int(os.environ.get("LLM_MAX_MODEL_LEN", 4096))
->>>>>>> fa7863e1
         values["NEURON_LLM_MAX_ALLOWED_MEMORY_IN_GB"] = os.environ.get("MAX_ALLOWED_VRAM_GB", 62)
         values["NEURON_GPUS"] = os.environ.get("NEURON_GPUS", 1)
         values["MINER_LLM_MODEL"] = os.environ.get("MINER_LLM_MODEL")
@@ -170,8 +166,5 @@
 
         return values
 
-<<<<<<< HEAD
 
-=======
->>>>>>> fa7863e1
 settings: Settings