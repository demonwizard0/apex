--- conflicted
+++ resolved
@@ -16,79 +16,6 @@
     mode: Literal["miner", "validator", "mock"]
     MOCK: bool = False
     NO_BACKGROUND_THREAD: bool = True
-<<<<<<< HEAD
-
-    # WANDB
-    WANDB_ON: bool = True
-    WANDB_ENTITY: Optional[str] = None
-    WANDB_PROJECT_NAME: Optional[str] = None
-    WANDB_RUN_STEP_LENGTH: int = 100
-    WANDB_API_KEY: Optional[str] = None
-    WANDB_OFFLINE: bool = False
-    WANDB_NOTES: str = ""
-    MAX_WANDB_DURATION: int = 24
-    SAVE_PATH: str | None = None
-
-    # NEURON
-    NEURON_EPOCH_LENGTH: int = 100
-    NEURON_DEVICE: str = "cuda" if torch.cuda.is_available() else "cpu"
-    NEURON_GPUS: int = 1
-
-    # LOGGING
-    LOGGING_DONT_SAVE_EVENTS: bool = True
-    LOG_WEIGHTS: bool = False
-
-    # NEURON PARAMETERS
-    NEURON_TIMEOUT: int = 15
-    NEURON_DISABLE_SET_WEIGHTS: bool = False
-    NEURON_MOVING_AVERAGE_ALPHA: float = 0.1
-    NEURON_DECAY_ALPHA: float = 0.001
-    NEURON_AXON_OFF: bool = False
-    NEURON_VPERMIT_TAO_LIMIT: int = 4096
-    NEURON_QUERY_UNIQUE_COLDKEYS: bool = False
-    NEURON_QUERY_UNIQUE_IPS: bool = False
-    NEURON_FORWARD_MAX_TIME: int = 240
-    NEURON_MAX_TOKENS: int = 512
-
-    # ORGANIC
-    ORGANIC_TIMEOUT: int = 30
-    ORGANIC_SAMPLE_SIZE: int = 5
-    ORGANIC_REUSE_RESPONSE_DISABLED: bool = False
-    ORGANIC_REFERENCE_MAX_TOKENS: int = 1024
-    ORGANIC_SYNTH_REWARD_SCALE: float = 1.0
-    ORGANIC_SET_WEIGHTS_ENABLED: bool = True
-    ORGANIC_DISABLED: bool = False
-    ORGANIC_TRIGGER_FREQUENCY: int = 120
-    ORGANIC_TRIGGER_FREQUENCY_MIN: int = 5
-    ORGANIC_TRIGGER: str = "seconds"
-    ORGANIC_SCALING_FACTOR: int = 1
-    HF_TOKEN: Optional[str] = None
-
-    # ADDITIONAL FIELDS FROM model_validator
-    NETUID: int
-    TEST: bool
-    OPENAI_API_KEY: Optional[str] = None
-    WALLET_NAME: Optional[str] = None
-    HOTKEY: Optional[str] = None
-    AXON_PORT: int
-    ORGANIC_WHITELIST_HOTKEY: Optional[str] = None
-    TEST_MINER_IDS: Optional[list[int]] = None
-    SUBTENSOR_NETWORK: Optional[str] = None
-    WALLET: bt.wallet
-    SUBTENSOR: bt.subtensor
-    METAGRAPH: bt.metagraph
-    NEURON_LLM_MAX_ALLOWED_MEMORY_IN_GB: int
-    LLM_MAX_MODEL_LEN: int
-    NEURON_MODEL_ID_VALIDATOR: str
-    DENDRITE: bt.dendrite = None
-    MINER_LLM_MODEL: str | None = None
-    LLM_MODEL_RAM: float = 70
-    model_config = ConfigDict(frozen=True, arbitrary_types_allowed=True)  # freeze all variables
-
-    @model_validator(mode="before")
-    def load_env(values):
-        mode = values.get("mode")
-=======
     SAVE_PATH: Optional[str] = Field("./storage", env="SAVE_PATH")
 
     # W&B.
@@ -99,6 +26,7 @@
     WANDB_API_KEY: Optional[str] = Field(None, env="WANDB_API_KEY")
     WANDB_OFFLINE: bool = Field(False, env="WANDB_OFFLINE")
     WANDB_NOTES: str = Field("", env="WANDB_NOTES")
+    MAX_WANDB_DURATION: int = 24
 
     # Neuron.
     NEURON_EPOCH_LENGTH: int = Field(100, env="NEURON_EPOCH_LENGTH")
@@ -165,7 +93,6 @@
     @classmethod
     def load_env_file(cls, mode: Literal["miner", "validator", "mock"]):
         """Load the appropriate .env file based on the mode."""
->>>>>>> 1ca62bf9
         if mode == "miner":
             dotenv_file = ".env.miner"
         elif mode == "validator":
