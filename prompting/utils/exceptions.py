--- conflicted
+++ resolved
@@ -11,8 +11,6 @@
 
     def __init__(self, message="An error from the Bittensor package occured"):
         self.message = message
-<<<<<<< HEAD
-=======
         super().__init__(self.message)
 
 
@@ -20,6 +18,4 @@
     """Exception raised when the task creation fails."""
 
     def __init__(self, message="Task creation failed"):
-        self.message = message
->>>>>>> 66db0488
-        super().__init__(self.message)+        self.message = message