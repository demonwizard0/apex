import random

import numpy as np
import torch
from loguru import logger
from transformers import AutoModelForCausalLM, AutoTokenizer, PreTrainedModel, pipeline

<<<<<<< HEAD
from shared.settings import shared_settings
=======
from shared import settings
from shared.timer import Timer
>>>>>>> 8eb5b7bb


class ReproducibleHF:
    def __init__(self, model_id="hugging-quants/Meta-Llama-3.1-70B-Instruct-AWQ-INT4", **kwargs):
        """
        Initialize Hugging Face model with reproducible settings and optimizations
        """
        # Create a random seed for reproducibility
        # self.seed = random.randint(0, 1_000_000)
        # self.set_random_seeds(self.seed)
        self.model: PreTrainedModel = AutoModelForCausalLM.from_pretrained(
            model_id,
            torch_dtype=torch.float16,
            low_cpu_mem_usage=True,
            device_map="cuda:0",
        )

        self.tokenizer = AutoTokenizer.from_pretrained(model_id)
        self.valid_generation_params = set(
            AutoModelForCausalLM.from_pretrained(model_id).generation_config.to_dict().keys()
        )

        self.llm = pipeline("text-generation", model=self.model, tokenizer=self.tokenizer)

        self.sampling_params = settings.shared_settings.SAMPLING_PARAMS

    @torch.inference_mode()
    def generate(self, messages: list[str] | list[dict], sampling_params=None, seed=None):
        """
        Generate text with optimized performance
        """
        self.set_random_seeds(seed)

        inputs = self.tokenizer.apply_chat_template(
            messages,
            tokenize=True,
            add_generation_prompt=True,
            return_tensors="pt",
            return_dict=True,
        ).to(settings.shared_settings.NEURON_DEVICE)

        params = sampling_params if sampling_params else self.sampling_params
        filtered_params = {k: v for k, v in params.items() if k in self.valid_generation_params}

<<<<<<< HEAD
        # Generate with optimized settings
        outputs = self.model.generate(
            **inputs.to(shared_settings.NEURON_DEVICE),
            **filtered_params,
            eos_token_id=self.tokenizer.eos_token_id,
        )

        results = self.tokenizer.batch_decode(
            outputs[:, inputs["input_ids"].shape[1] :],
            skip_special_tokens=True,
        )[0]
=======
        with Timer():
            # Generate with optimized settings
            outputs = self.model.generate(
                **inputs.to(settings.shared_settings.NEURON_DEVICE),
                **filtered_params,
                eos_token_id=self.tokenizer.eos_token_id,
            )

            results = self.tokenizer.batch_decode(
                outputs[:, inputs["input_ids"].shape[1] :],
                skip_special_tokens=True,
            )[0]
>>>>>>> 8eb5b7bb

        logger.debug(
            f"""{self.__class__.__name__} queried:
            prompt: {messages}\n
            responses: {results}\n
            sampling params: {params}\n
            seed: {seed}
            """
        )

        return results if len(results) > 1 else results[0]

    def set_random_seeds(self, seed=42):
        """
        Set random seeds for reproducibility across all relevant libraries
        """
        if seed is not None:
            random.seed(seed)
            np.random.seed(seed)
            torch.manual_seed(seed)
            if torch.cuda.is_available():
                torch.cuda.manual_seed_all(seed)
            torch.backends.cudnn.deterministic = True
            torch.backends.cudnn.benchmark = False


# if __name__ == "__main__":
#     llm = ReproducibleHF(model="Qwen/Qwen2-0.5B", tensor_parallel_size=1, seed=42)
#     llm.generate({"role": "user", "content": "Hello, world!"})<|MERGE_RESOLUTION|>--- conflicted
+++ resolved
@@ -5,12 +5,7 @@
 from loguru import logger
 from transformers import AutoModelForCausalLM, AutoTokenizer, PreTrainedModel, pipeline
 
-<<<<<<< HEAD
 from shared.settings import shared_settings
-=======
-from shared import settings
-from shared.timer import Timer
->>>>>>> 8eb5b7bb
 
 
 class ReproducibleHF:
@@ -55,7 +50,6 @@
         params = sampling_params if sampling_params else self.sampling_params
         filtered_params = {k: v for k, v in params.items() if k in self.valid_generation_params}
 
-<<<<<<< HEAD
         # Generate with optimized settings
         outputs = self.model.generate(
             **inputs.to(shared_settings.NEURON_DEVICE),
@@ -67,20 +61,6 @@
             outputs[:, inputs["input_ids"].shape[1] :],
             skip_special_tokens=True,
         )[0]
-=======
-        with Timer():
-            # Generate with optimized settings
-            outputs = self.model.generate(
-                **inputs.to(settings.shared_settings.NEURON_DEVICE),
-                **filtered_params,
-                eos_token_id=self.tokenizer.eos_token_id,
-            )
-
-            results = self.tokenizer.batch_decode(
-                outputs[:, inputs["input_ids"].shape[1] :],
-                skip_special_tokens=True,
-            )[0]
->>>>>>> 8eb5b7bb
 
         logger.debug(
             f"""{self.__class__.__name__} queried:
