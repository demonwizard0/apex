import random
from typing import Any

import numpy as np
import torch
import torch.nn.functional as F
from loguru import logger
from openai.types.chat import ChatCompletionChunk

from prompting.rewards.reward import BaseRewardModel, BatchRewardOutput
from prompting.tasks.base_task import BaseTextTask
from shared import constants, settings
from shared.dendrite import DendriteResponseEvent
from shared.docker_utils import get_logits

shared_settings = settings.shared_settings

TOP_LOGPROBS = 10
MIN_VERIFY_TOKENS = 10
MAX_VERIFY_TOKENS = 51
# Partial completion is much more harmful from API perspective, compared to no response.
# TODO: Experimental aggressive value, revisit once the network is clean.
PARTIAL_PENALTY = -100.0
INCORRECT_PENALTY = -2.0
NOT_ENOUGH_TOKENS_PENALTY_SCALE = 0.1
MIN_SMOOTH_PENALTY_SCALE = 0.3
MIN_TIME_PENALTY_SCALE = 0.3
VERIFICATION_THRESH_CONTAINS = 0.90
VERIFICATION_THRESH_SIM = 0.83
VERIFICATION_SIM_EXP_SCALE = 2.0


class LogitsRewardModel(BaseRewardModel):
    async def reward(  # noqa: C901
        self,
        reference: str,
        response_event: DendriteResponseEvent,
        task: BaseTextTask,
        **kwargs,
    ) -> BatchRewardOutput:
        """Calculate rewards based on the logits of the response and verifies them."""
        all_chunks: list[list[str]] = response_event.stream_results_all_chunks
        all_chunk_dicts_raw: list[list[ChatCompletionChunk | dict]] = response_event.stream_results_all_chunk_dicts_raw
        uids: np.ndarray | list[float] = response_event.uids
        all_timings: list[list[float]] = response_event.stream_results_all_chunks_timings
        completions: list[str] = response_event.completions
        timeout: float = response_event.timeout
        sampling_parameters: dict = task.sampling_params
        PENALIZE_ALL = BatchRewardOutput(
            rewards=np.array([INCORRECT_PENALTY] * len(completions)),
            timings=np.array([0.0] * len(completions)),
        )

        if all(not chunk for chunk in all_chunks):
            logger.warning("No chunks to verify, penalizing all miners")
            return PENALIZE_ALL

        if timeout <= 0:
            logger.error(f"Timeout must be greater than 0. Received timeout: {timeout}")
            raise ValueError("Timeout must be greater than 0.")

        # If max_tokens are not provided, always check for eos.
        model = task.llm_model_id
        max_tokens = sampling_parameters.get("max_tokens", 2048)
        eos_token = constants.SPECIAL_TOKENS.get(model, {}).get("eos_token")
        bos_token = constants.SPECIAL_TOKENS.get(model, {}).get("bos_token")
        special_tokens = set([bos_token, eos_token])
        timing_verified: list[list[float]] = []
        rewards: list[float] = []
        logger.info(f"Verifying logits with model {task.llm_model_id}")
        # Iterate over each miner response.
        for chunks, timings, chunk_dicts_raw, uid in zip(all_chunks, all_timings, all_chunk_dicts_raw, uids):
            penalty = INCORRECT_PENALTY
            reward_scale = 1.0
            try:
                if not chunks or not chunk_dicts_raw:
                    # If no response is provided, apply full penalty.
                    rewards.append(INCORRECT_PENALTY)
                    timing_verified.append([-1.0])
                    continue

                completion_length = len(chunks)
                if completion_length <= 1 and max_tokens > 1:
                    # Response can't be a single token, skip all other checks.
                    rewards.append(INCORRECT_PENALTY)
                    timing_verified.append([-1.0])
                    continue

                if completion_length > max_tokens:
                    # Sampling params is ignored.
                    rewards.append(PARTIAL_PENALTY)
                    timing_verified.append([-1.0])
                    continue

                if completion_length < MIN_VERIFY_TOKENS:
                    # Not enough tokens to verify, still proceed to verification with scaled reward if checks will pass.
                    reward_scale = NOT_ENOUGH_TOKENS_PENALTY_SCALE

                eos_idx = completion_length
                verify_indices = self.sample_verification_indices(completion_length)
                scores_sim: list[float] = []
                scores_contains: list[float] = []
                for idx in verify_indices:
                    check_idx = min(idx, completion_length)
                    messages = task.task_messages.copy()
                    to_complete = "".join(chunks[:check_idx])
                    if to_complete:
                        messages.extend([{"role": "assistant", "content": to_complete}])
<<<<<<< HEAD
                    response = await get_logits(
=======

                    verification_logits, _ = await model_manager.generate_logits(
>>>>>>> 98554507
                        model=task.llm_model_id,
                        messages=messages,
                        top_logprobs=TOP_LOGPROBS,
                        sampling_params=sampling_parameters,
                        continue_last_message=len(to_complete) > 0,
                    )
                    verification_logits = response[0]
                    if check_idx < eos_idx:
                        if chunks[check_idx] in special_tokens:
                            raise ValueError("Special tokens mid-completion")

                        chunk_dict: dict[str, Any] | ChatCompletionChunk = chunk_dicts_raw[check_idx]
                        if isinstance(chunk_dict, ChatCompletionChunk):
                            # Convert chunks to unified dict format.
                            chunk_dict = chunk_dict.model_dump(mode="python")

                        if chunk_dict.get("choices", [{}])[0].get("logprobs", {}).get("content") is None:
                            raise ValueError("Logprobs content is empty")

                        original_logits = {
                            info["token"]: info["logprob"]
                            for info in chunk_dict["choices"][0]["logprobs"]["content"][0]["top_logprobs"]
                        }

                        if len(verification_logits) == TOP_LOGPROBS + 1:
                            # Sampled logprobs can be +1, remove the lowest value.
                            del verification_logits[min(verification_logits, key=verification_logits.get)]

                        logit_sim = self.verify_logit_similarity(original_logits, verification_logits)
                        scores_sim.append(logit_sim)

                        logit_contains = self.verify_logit_contains(
                            chunks[check_idx], original_logits, verification_logits
                        )

                        scores_contains.append(logit_contains)

                    elif check_idx == eos_idx and completion_length < max_tokens:
                        if eos_token and eos_token not in verification_logits:
                            penalty = PARTIAL_PENALTY
                            raise ValueError("Partial completion")

                score_sim_mean = float(np.mean(scores_sim))
                score_contains_mean = float(np.mean(scores_contains))

                if score_sim_mean < VERIFICATION_THRESH_SIM:
                    raise ValueError(f"Logits similarity mean score is below threshold: {score_sim_mean:.2f}")

                if score_contains_mean < VERIFICATION_THRESH_CONTAINS:
                    raise ValueError(f"Logits contains mean score is below threshold: {score_contains_mean:.2f}")

                timing_verified.append(timings)
                timingsdt = np.abs(np.diff(timings))
                smooth_reward = self.smooth_timings_reward(timingsdt)
                # Min-max scale logits reward, e.g from [0.95; 1.0] to [0.0, 1.0].
                score_sim_mean = self.rescale(score_sim_mean, min_value=VERIFICATION_THRESH_SIM)
                score_sim_mean = score_sim_mean**VERIFICATION_SIM_EXP_SCALE
                score_contains_mean = self.rescale(score_contains_mean, min_value=VERIFICATION_THRESH_CONTAINS)
                rewards.append(score_sim_mean * score_contains_mean * smooth_reward * reward_scale)
            except BaseException as e:
                logger.debug(f"Miner {uid} failed to pass logits check: {e}")
                rewards.append(penalty)
                timing_verified.append([-1.0])

        timing_outputs: list[float] = []
        # Find the fastest response per chunk in the current pool.
        fastest_chunk = self.fastest_timing(timing_verified)
        for idx, (timings, uid) in enumerate(zip(timing_verified, uids)):
            if rewards[idx] < 0:
                timing_outputs.append(0)
                continue

            time_per_chunk = sum(timings) / len(timings)
            if min(timings) < 0 or time_per_chunk <= 0:
                timing_outputs.append(0)
                continue

            # Scale rewards based on how relative current timings to the fastest response.
            timing_reward = float(np.clip(fastest_chunk / time_per_chunk, MIN_TIME_PENALTY_SCALE, 1))
            rewards[idx] *= timing_reward
            timing_outputs.append(timing_reward)

        if len(rewards) != len(timing_outputs) != len(uids):
            raise ValueError(
                f"Rewards, timings or UIDs have different lengths {len(rewards)} {len(timing_outputs)} {len(uids)}"
            )

        rewards = np.array(rewards)
        logger.info(f"Success responses: {len(rewards[rewards > 0])}/{len(rewards)}")

        reward_output = BatchRewardOutput(
            rewards=rewards,
            timings=np.array(timing_outputs),
        )
        logger.debug(f"Logits rewards: {reward_output.model_dump()}")
        return reward_output

    @staticmethod
    def sample_verification_indices(completion_length: int) -> list[int]:
        """Sample random indices for verification, always add 0 and eos_token index."""
        # Sample indices without first and last index.
        num_verify = int(np.clip(completion_length, 1, MAX_VERIFY_TOKENS)) - 2
        verify_indices = random.sample(range(1, completion_length - 1), num_verify)
        # Add first index.
        verify_indices.append(0)
        # Add eos_token index.
        verify_indices.append(completion_length)
        verify_indices.sort()
        return verify_indices

    @staticmethod
    def rescale(value: float, min_value: float = VERIFICATION_THRESH_SIM) -> float:
        """Scale x from the domain [min_value, 1.0] to [0.0, 1.0]."""
        y = (value - min_value) / (1.0 - min_value)
        return max(0.0, min(1.0, y))

    @staticmethod
    def fastest_timing(values: list[list[float]]) -> float:
        """Return the smallest sum of inner list, compute its sum only if the list contains no negative numbers."""
        best = float("+inf")
        for subset in values:
            if len(subset) and min(subset) >= 0.0:
                subset_sum = sum(subset) / len(subset)
                if subset_sum < best:
                    best = subset_sum
        return best if best < float("+inf") else 1e-6

    @staticmethod
    def smooth_timings_reward(
        timings_uid: list[float] | np.ndarray,
        tolerance_sec: float = 1,
        min_reward: float = MIN_SMOOTH_PENALTY_SCALE,
        penalty_strength: float = 5,
    ) -> float:
        """If delay between chunks is longer than tolerance, apply non-smooth stream penalty."""
        if not len(timings_uid):
            return 0.0

        max_timing = max(timings_uid)
        if max_timing < tolerance_sec:
            return 1.0

        smooth_penalty = np.std(timings_uid) * penalty_strength
        return max(min_reward, 1.0 - smooth_penalty)

    @staticmethod
    def verify_logit_contains(
        candidate_token: str, candidate_logits: dict[str, float], gt_logits: dict[str, float]
    ) -> float:
        """Verify if the selected token and logprobs are present in the verification output."""
        if not gt_logits:
            return 0.0

        if candidate_token not in candidate_logits.keys():
            return 0.0

        if candidate_token not in gt_logits.keys():
            return 0.0

        return 1.0

    @staticmethod
    def verify_logit_similarity(
        candidate_logits: dict[str, float],
        gt_logits: dict[str, float],
    ) -> float:
        """Similarity between candidate and ground-truth logprobs."""
        if not gt_logits:
            return 0.0

        if len(candidate_logits) != TOP_LOGPROBS:
            return 0.0

        # Tokens common to both distributions.
        overlap = set(candidate_logits) & set(gt_logits)
        if not overlap:
            return 0.0

        length = len(gt_logits)
        pred_tensor = torch.zeros(length, dtype=torch.float32)
        gt_tensor = torch.zeros(length, dtype=torch.float32)
        for idx, token in enumerate(overlap):
            pred_tensor[idx] = candidate_logits[token]
            gt_tensor[idx] = gt_logits[token]
        cos = float(F.cosine_similarity(pred_tensor, gt_tensor, dim=0, eps=1e-8).item())

        # Weight by how much of verification is overlapped.
        overlap_frac = len(overlap) / len(gt_logits)

        # Map to [0, 1] and clamp minor numeric drift.
        score = cos * overlap_frac
        return max(0.0, min(1.0, score))<|MERGE_RESOLUTION|>--- conflicted
+++ resolved
@@ -106,12 +106,7 @@
                     to_complete = "".join(chunks[:check_idx])
                     if to_complete:
                         messages.extend([{"role": "assistant", "content": to_complete}])
-<<<<<<< HEAD
                     response = await get_logits(
-=======
-
-                    verification_logits, _ = await model_manager.generate_logits(
->>>>>>> 98554507
                         model=task.llm_model_id,
                         messages=messages,
                         top_logprobs=TOP_LOGPROBS,
