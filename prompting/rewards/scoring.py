--- conflicted
+++ resolved
@@ -1,7 +1,6 @@
 import asyncio
 import threading
 
-import numpy as np
 
 from pydantic import ConfigDict
 from loguru import logger
@@ -15,7 +14,6 @@
 from prompting import mutable_globals
 from prompting.datasets.base import DatasetEntry
 from prompting.base.loop_runner import AsyncLoopRunner
-import asyncio
 
 
 @dataclass
@@ -113,10 +111,7 @@
             )
         )
         logger.info("Adding scores to rewards_and_uids")
-<<<<<<< HEAD
-=======
         await asyncio.sleep(0.01)
->>>>>>> 872d1e0a
 
 
 class WeightSetter(AsyncLoopRunner):
