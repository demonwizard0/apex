--- conflicted
+++ resolved
@@ -83,20 +83,6 @@
             task=scoring_config.task,
         )
         self.reward_events.append(reward_events)
-<<<<<<< HEAD
-        log_event(
-            RewardLoggingEvent(
-                response_event=scoring_config.response,
-                reward_events=reward_events,
-                reference=scoring_config.task.reference,
-                challenge=scoring_config.task.query,
-                task=scoring_config.task.name,
-                block=scoring_config.block,
-                step=scoring_config.step,
-                task_id=scoring_config.task_id,
-                task_dict=scoring_config.task.model_dump(),
-                source=scoring_config.dataset_entry.source,
-=======
         logger.debug(
             f"Scored {scoring_config.task.__class__.__name__} {scoring_config.task.task_id} with model "
             f"{scoring_config.task.llm_model_id}"
@@ -115,7 +101,6 @@
                     task_dict=scoring_config.task.model_dump(),
                     source=scoring_config.dataset_entry.source,
                 )
->>>>>>> b9e00256
             )
         await asyncio.sleep(0.01)
 
