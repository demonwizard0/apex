--- conflicted
+++ resolved
@@ -25,52 +25,6 @@
         except Exception as e:
             return 500
 
-<<<<<<< HEAD
-    def date_score(self, reference, completion):
-        # TODO: cleanup code
-        score = 1
-        # Take the last 4 characters of the reference as the year
-        year = reference[-4:]
-        month = reference.split()[0].strip()
-        month_num = str(time.strptime(month, "%B").tm_mon)
-        day = reference.split()[1].strip(",")
-        number_list = [0, 1, 2, 3, 4, 5, 6, 7, 8, 9]
-        not_in_month_day_year = set(str(month_num) + str(day) + str(year))
-        numbers = [str(x) for x in number_list if str(x) not in not_in_month_day_year]
-        # Create a list of the months
-        month_list = [
-            "January",
-            "February",
-            "March",
-            "April",
-            "May",
-            "June",
-            "July",
-            "August",
-            "September",
-            "October",
-            "November",
-            "December",
-        ]
-        months = [x for x in month_list if x not in month]
-
-        if not year in completion:
-            score -= 0.5
-        if not (month_num in completion or month in completion):
-            score -= 0.25
-        if not day in completion:
-            score -= 0.25
-
-        if not score == 0:
-            # Check if numbers are in completion
-            for number in numbers:
-                if str(number) in completion:
-                    return 0.0
-            # Check if months are in completion
-            for month in months:
-                if month in completion:
-                    return 0.0
-=======
     def parse_dates_from_text(self, text: str) -> tuple:
         """
         Parses dates from a body of text, handling various formats, and returns pandas datetime objects.
@@ -125,7 +79,6 @@
         # Clip any very small scores
         if score < 0.001:
             score = 0
->>>>>>> 26a4796a
         return score
 
     def reward(self, reference: str, completions: List[str]) -> BatchRewardOutput:
