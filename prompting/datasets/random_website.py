--- conflicted
+++ resolved
@@ -7,13 +7,8 @@
 # from duckduckgo_search import DDGS
 from prompting.base.duckduckgo_patch import PatchedDDGS
 from prompting.datasets.utils import ENGLISH_WORDS
-<<<<<<< HEAD
-from prompting.settings import settings
-from shared.base import BaseDataset, Context, DatasetEntry
-=======
 from shared.base import BaseDataset, Context, DatasetEntry
 from shared.settings import shared_settings
->>>>>>> 0aaf7bb8
 
 MAX_CHARS = 5000
 
