import random
import bittensor as bt
from dataclasses import dataclass
from prompting.tasks import Task
import difflib



def corrupt(
    code,
    n_remove=0,
    n_swap=0,
    seed=None,
    sep=" ",
    min_length=1,
    max_length=10,
    remove_comment_lines=False,
):
    """
    Corrupt a piece of code by removing and/or swapping chunks of it.
    TODO: Ignore comments and strings(?) when corrupting the code.

    Args:
        code (str): The code to corrupt.
        n_remove (int): The number of chunks to remove.
        n_swap (int): The number of chunks to swap.
        seed (int): The random seed to use.
        sep (str): The separator to use when splitting the code into chunks. Recommended values are '', ' ', '\n'.
        min_length (int): The minimum length of a chunk.
        max_length (int): The maximum length of a chunk.
    """

    # set seed for reproducibility
    random.seed(seed)

    assert n_remove + n_swap > 0, "Must specify at least one corruption type."

    def remove(code, n, sep=" ", min_length=1, max_length=10):
        """Remove n random chunks from the code. Chunks can be characters, words, or lines."""

        chunks = code.split(sep) if sep else list(code)

        # select n random chunks to remove
        indices = random.sample(
            [
                i
                for i, chunk in enumerate(chunks)
                if min_length <= len(chunk) <= max_length
            ],
            n,
        )
        bt.logging.info(
            f"Removing the following {len(indices)} chunks: {[chunks[i] for i in indices]} at indices {indices}"
        )

        return sep.join([chunk for i, chunk in enumerate(chunks) if i not in indices])

    def swap(code, sep=" ", min_length=1, max_length=10):
        """Swap two random chunks in the code. Chunks can be characters, words, or lines."""
        chunks = code.split(sep) if sep else list(code)

        # select 2 random chunks to swap
        indices = random.sample(
            [
                i
                for i, chunk in enumerate(chunks)
                if min_length <= len(chunk) <= max_length
            ],
            2,
        )

        bt.logging.info(
            f"Swapping chunk {chunks[indices[0]]!r} at index {indices[0]} with chunk {chunks[indices[1]]!r} at index {indices[1]}"
        )

        chunks[indices[0]], chunks[indices[1]] = (
            chunks[indices[1]],
            chunks[indices[0]],
        )

        return sep.join(chunks)

    # Do this at your peril. It doesn't catch multiline comments or strings.
    if remove_comment_lines:
        code = "\n".join(
            [
                line
                for line in code.splitlines()
                if not line.strip() or line.strip().startswith("#", "//")
            ]
        )

    # spread n corruptions across the code
    for i in range(n_remove):
        code = remove(code, n=1, sep=sep, min_length=min_length, max_length=max_length)
    for i in range(n_swap):
        code = swap(code, sep=sep, min_length=min_length, max_length=max_length)

    return code


def diff(query, reference):
    """Get the diff between two strings."""
    return "\n".join(difflib.unified_diff(query.splitlines(), reference.splitlines()))


@dataclass
class DebuggingTask(Task):
<<<<<<< HEAD
    reward_definition = [dict(name="diff", lines=False, threshold=0.5, weight=1.0)]
    penalty_definition = []

    def __init__(self, llm_pipeline, context, create_reference=True):
        self.name = "debugging"
        self.desc = "get help with debugging"
        self.goal = "ask for help fixing the broken piece of code. When asking for help do not adjust the code in any way."
=======

    name = "debugging"
    desc = "get help with debugging"
    goal = "ask for help fixing broken code."

    reward_definition = [
        dict(name="diff", weight=1.0)
    ]

    penalty_definition = []

    static_reference = True
    static_query = True

    def __init__(self, llm_pipeline, context, create_reference=True):
>>>>>>> 26a4796a

        self.context = context

        # No LLM involved in generating the query, we just apply some language-independent corruption to the code
<<<<<<< HEAD
        self.query = self.generate_query()

        if create_reference:
            self.reference = self.generate_reference()

        self.delimiter = "```"
        self.topic = self.context["repo_name"]
        self.subtopic = self.context["path"]
        self.tags = [self.context["language"]]
        self.static_reference = True
        self.static_query = True

    def generate_query(
        self,
        llm=None,
        n_remove=1,
        n_swap=1,
        seed=0,
        sep="",
        min_length=1,
        max_length=10,
    ):
=======
>>>>>>> 26a4796a
        self.query = corrupt(
                    context.content,
                    n_remove=random.randint(1, 3),
                    n_swap=random.randint(0, 2),
                    sep=random.choices([""," ","\n"],weights=[0.3,0.6,0.1],k=1)[0]
                )
        self.reference = context.content
        self.delimiter = "```"
        self.topic = context.title
        self.subtopic = context.subtopic
        self.tags = context.tags


    def format_challenge(self, challenge):
        return f"{challenge}\n{self.delimiter}\n{self.query}\n{self.delimiter}"<|MERGE_RESOLUTION|>--- conflicted
+++ resolved
@@ -106,15 +106,6 @@
 
 @dataclass
 class DebuggingTask(Task):
-<<<<<<< HEAD
-    reward_definition = [dict(name="diff", lines=False, threshold=0.5, weight=1.0)]
-    penalty_definition = []
-
-    def __init__(self, llm_pipeline, context, create_reference=True):
-        self.name = "debugging"
-        self.desc = "get help with debugging"
-        self.goal = "ask for help fixing the broken piece of code. When asking for help do not adjust the code in any way."
-=======
 
     name = "debugging"
     desc = "get help with debugging"
@@ -130,36 +121,10 @@
     static_query = True
 
     def __init__(self, llm_pipeline, context, create_reference=True):
->>>>>>> 26a4796a
 
         self.context = context
 
         # No LLM involved in generating the query, we just apply some language-independent corruption to the code
-<<<<<<< HEAD
-        self.query = self.generate_query()
-
-        if create_reference:
-            self.reference = self.generate_reference()
-
-        self.delimiter = "```"
-        self.topic = self.context["repo_name"]
-        self.subtopic = self.context["path"]
-        self.tags = [self.context["language"]]
-        self.static_reference = True
-        self.static_query = True
-
-    def generate_query(
-        self,
-        llm=None,
-        n_remove=1,
-        n_swap=1,
-        seed=0,
-        sep="",
-        min_length=1,
-        max_length=10,
-    ):
-=======
->>>>>>> 26a4796a
         self.query = corrupt(
                     context.content,
                     n_remove=random.randint(1, 3),
