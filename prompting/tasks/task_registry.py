--- conflicted
+++ resolved
@@ -32,40 +32,6 @@
 
 class TaskRegistry(BaseModel):
     task_configs: ClassVar[list[TaskConfig]] = [
-<<<<<<< HEAD
-        # TaskConfig(task=QuestionAnsweringTask, probability=0.2, datasets=[WikiDataset], reward_model=QARewardConfig),
-        # TaskConfig(
-        #     task=SummarizationTask, probability=0.1, datasets=[WikiDataset], reward_model=SummarizationRewardConfig
-        # ),
-        # TaskConfig(
-        #     task=DateQuestionAnsweringTask,
-        #     probability=0.1,
-        #     datasets=[WikiDateDataset],
-        #     reward_model=DateQARewardConfig,
-        # ),
-        # TaskConfig(
-        #     task=InferenceTask,
-        #     probability=0.2,
-        #     datasets=[LMSysDataset],
-        #     reward_model=InferenceRewardConfig,
-        # ),
-        # TaskConfig(
-        #     task=MultiChoiceTask,
-        #     probability=0.2,
-        #     datasets=[WikiDataset],
-        #     reward_model=MultiChoiceRewardConfig,
-        # ),
-        # TaskConfig(
-        #     task=ProgrammingTask,
-        #     probability=0.1,
-        #     datasets=[HuggingFaceGithubDataset],
-        #     reward_model=ProgrammingRewardConfig,
-        # ),
-        TaskConfig(
-            task=WebRetrievalTask,
-            # probability=0.1,
-            probability=1.0,
-=======
         TaskConfig(task=QuestionAnsweringTask, probability=0.25, datasets=[WikiDataset], reward_model=QARewardConfig),
         TaskConfig(
             task=SummarizationTask, probability=0.1, datasets=[WikiDataset], reward_model=SummarizationRewardConfig
@@ -97,7 +63,6 @@
         TaskConfig(
             task=WebRetrievalTask,
             probability=0.05,
->>>>>>> cdaf5f7d
             datasets=[DDGDataset],
             reward_model=WebRetrievalRewardConfig,
         ),
