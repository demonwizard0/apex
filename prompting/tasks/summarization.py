<<<<<<< HEAD
from prompting.tasks.base_task import BaseTask
from prompting.rewards.rouge import RougeRewardModel
from prompting.rewards.relevance import RelevanceRewardModel
from prompting.rewards.reward import WeightedRewardModel
from prompting.rewards.reward import BaseRewardConfig
from prompting.utils.cleaners import RemoveRoles, RemoveQuotes, PruneEnding
from prompting.datasets.base import Context
from prompting.utils.cleaners import CleanerPipeline
from typing import ClassVar

QUERY_SYSTEM_PROMPT = """\
You are a question-generating expert, focusing on delivering comprehensive and accurate questions with depth and clarity. The questions you generate should be based on the context that is provided.
You will maintain a neutral tone in your questions.
You will adhere to a word limit of 50 words for each question.
"""
=======
from dataclasses import dataclass
from prompting.tasks import Task


# TODO: introduce criteria for the query and reference answer (length, layout, etc.) and make these arguments
>>>>>>> 093f597c

REFERENCE_SYSTEM_PROMPT = """\
You are an expert question-answering LLM. You will receive context and a question, and you will generate a detailed and accurate answer to the question. Your answer should be based on the context provided.
"""

QUERY_PROMPT_TEMPLATE = """\
    Provide an exhaustive summary about the topic \"{title}\""""
# Used to obtain reference answer
REFERENCE_PROMPT_TEMPLATE = """\
Summarize the following context in a concise and accurate manner:

## Context
{context}
"""


def make_query_prompt(context: Context) -> str:
    return "Creatively ask for a summary of the following context:\n\n" + context.title


<<<<<<< HEAD
class SummarizationRewardConfig(BaseRewardConfig):
    reward_definitions: list[WeightedRewardModel] = [
        WeightedRewardModel(weight=0.5, reward_model=RougeRewardModel()),
        WeightedRewardModel(weight=0.5, reward_model=RelevanceRewardModel()),
    ]
    penalty_definition: list[WeightedRewardModel] = [WeightedRewardModel(weight=0.5, reward_model=RougeRewardModel())]


class SummarizationTask(BaseTask):
    cleaning_pipeline: ClassVar[CleanerPipeline] = CleanerPipeline(
        cleaning_pipeline=[
            RemoveQuotes(),
            PruneEnding(),
            RemoveRoles(),
        ]
    )
    query_system_prompt: ClassVar[str] = QUERY_SYSTEM_PROMPT
    reference_system_prompt: ClassVar[str] = REFERENCE_SYSTEM_PROMPT
    augmentation_system_prompt: ClassVar[str] = ""

    @classmethod
    def generate_query_reference(cls, llm_pipeline, context: Context):
        query_prompt = QUERY_PROMPT_TEMPLATE.format(title=context.title)
        query = cls.generate_query(llm_pipeline=llm_pipeline, messages=[query_prompt])
        reference_prompt = REFERENCE_PROMPT_TEMPLATE.format(context=context.content, question=query)
        reference = cls.generate_reference(llm_pipeline=llm_pipeline, messages=[reference_prompt])
        return query, reference
=======
        # Query is just the article title and section name
        self.query = context.title

        self.reference_prompt = REFERENCE_PROMPT_TEMPLATE.format(context=context.content)
        if create_reference:
            self.reference = self.generate_reference(llm_pipeline)

        self.topic = context.title
        self.subtopic = context.topic
        self.tags = context.tags
>>>>>>> 093f597c
<|MERGE_RESOLUTION|>--- conflicted
+++ resolved
@@ -1,4 +1,8 @@
-<<<<<<< HEAD
+# TODO: introduce criteria for the query and reference answer (length, layout, etc.) and make these arguments
+
+# TODO: Also add a query system prompt and a query prompt template
+# TODO: Add the option to generate the summary query from the context. e.g. "the childhood of Abraham Lincoln" which is more specific than summarizing the entire article (Abraham Lincoln)
+
 from prompting.tasks.base_task import BaseTask
 from prompting.rewards.rouge import RougeRewardModel
 from prompting.rewards.relevance import RelevanceRewardModel
@@ -14,13 +18,6 @@
 You will maintain a neutral tone in your questions.
 You will adhere to a word limit of 50 words for each question.
 """
-=======
-from dataclasses import dataclass
-from prompting.tasks import Task
-
-
-# TODO: introduce criteria for the query and reference answer (length, layout, etc.) and make these arguments
->>>>>>> 093f597c
 
 REFERENCE_SYSTEM_PROMPT = """\
 You are an expert question-answering LLM. You will receive context and a question, and you will generate a detailed and accurate answer to the question. Your answer should be based on the context provided.
@@ -41,12 +38,37 @@
     return "Creatively ask for a summary of the following context:\n\n" + context.title
 
 
-<<<<<<< HEAD
 class SummarizationRewardConfig(BaseRewardConfig):
     reward_definitions: list[WeightedRewardModel] = [
         WeightedRewardModel(weight=0.5, reward_model=RougeRewardModel()),
         WeightedRewardModel(weight=0.5, reward_model=RelevanceRewardModel()),
     ]
+    penalty_definition = [dict(name="rouge", ngram="rouge-1", metric="f", weight=0.5)]
+
+    # This is where you define cleaning procedures for the generation.
+    # Can be used when wanting to clean the challenge.
+    cleaning_pipeline = [
+        dict(name="remove_quotes"),
+        dict(name="prune_ending"),
+        dict(name="remove_roles"),
+    ]
+
+    static_query = True
+
+    def __init__(self, llm_pipeline, context, create_reference=True):
+        self.context = context
+
+        # Query is just the article title and section name
+        self.query = context.title
+
+        self.reference_prompt = REFERENCE_PROMPT_TEMPLATE.format(context=context.content)
+        if create_reference:
+            self.reference = self.generate_reference(llm_pipeline)
+
+        self.topic = context.title
+        self.subtopic = context.topic
+        self.tags = context.tags
+
     penalty_definition: list[WeightedRewardModel] = [WeightedRewardModel(weight=0.5, reward_model=RougeRewardModel())]
 
 
@@ -68,16 +90,4 @@
         query = cls.generate_query(llm_pipeline=llm_pipeline, messages=[query_prompt])
         reference_prompt = REFERENCE_PROMPT_TEMPLATE.format(context=context.content, question=query)
         reference = cls.generate_reference(llm_pipeline=llm_pipeline, messages=[reference_prompt])
-        return query, reference
-=======
-        # Query is just the article title and section name
-        self.query = context.title
-
-        self.reference_prompt = REFERENCE_PROMPT_TEMPLATE.format(context=context.content)
-        if create_reference:
-            self.reference = self.generate_reference(llm_pipeline)
-
-        self.topic = context.title
-        self.subtopic = context.topic
-        self.tags = context.tags
->>>>>>> 093f597c
+        return query, reference