# The MIT License (MIT)
# Copyright © 2024 Yuma Rao

# Permission is hereby granted, free of charge, to any person obtaining a copy of this software and associated
# documentation files (the “Software”), to deal in the Software without restriction, including without limitation
# the rights to use, copy, modify, merge, publish, distribute, sublicense, and/or sell copies of the Software,
# and to permit persons to whom the Software is furnished to do so, subject to the following conditions:

# The above copyright notice and this permission notice shall be included in all copies or substantial portions of
# the Software.

# THE SOFTWARE IS PROVIDED “AS IS”, WITHOUT WARRANTY OF ANY KIND, EXPRESS OR IMPLIED, INCLUDING BUT NOT LIMITED TO
# THE WARRANTIES OF MERCHANTABILITY, FITNESS FOR A PARTICULAR PURPOSE AND NONINFRINGEMENT. IN NO EVENT SHALL
# THE AUTHORS OR COPYRIGHT HOLDERS BE LIABLE FOR ANY CLAIM, DAMAGES OR OTHER LIABILITY, WHETHER IN AN ACTION
# OF CONTRACT, TORT OR OTHERWISE, ARISING FROM, OUT OF OR IN CONNECTION WITH THE SOFTWARE OR THE USE OR OTHER
# DEALINGS IN THE SOFTWARE.

import sys
import copy
import torch
import asyncio
import argparse
import threading
import bittensor as bt

from typing import List
from traceback import print_exception

from prompting.base.neuron import BaseNeuron
from prompting.mock import MockDendrite
from prompting.utils.config import add_validator_args
from prompting.utils.exceptions import MaxRetryError

class BaseValidatorNeuron(BaseNeuron):
    """
    Base class for Bittensor validators. Your validator should inherit from this class.
    """

    @classmethod
    def add_args(cls, parser: argparse.ArgumentParser):
        super().add_args(parser)
        add_validator_args(cls, parser)
<<<<<<< HEAD
=======

>>>>>>> 26a4796a

    def __init__(self, config=None):
        super().__init__(config=config)

        # Save a copy of the hotkeys to local memory.
        self.hotkeys = copy.deepcopy(self.metagraph.hotkeys)

        # Dendrite lets us send messages to other nodes (axons) in the network.
        # TODO: Mock the dendrite (Brian/Pedro)
        if self.config.mock:
            self.dendrite = MockDendrite(wallet=self.wallet)
        else:
            self.dendrite = bt.dendrite(wallet=self.wallet)
        bt.logging.info(f"Dendrite: {self.dendrite}")

        # Set up initial scoring weights for validation
        bt.logging.info("Building validation weights.")
        self.scores = torch.zeros(
            self.metagraph.n, dtype=torch.float32, device=self.device
        )

        # Init sync with the network. Updates the metagraph.
        self.sync()

        # Serve axon to enable external connections.
        if not self.config.neuron.axon_off:
            self.serve_axon()
        else:
            bt.logging.warning("axon off, not serving ip to chain.")

        # Create asyncio event loop to manage async tasks.
        self.loop = asyncio.get_event_loop()

        # Instantiate runners
        self.should_exit: bool = False
        self.is_running: bool = False
        self.thread: threading.Thread = None
        self.lock = asyncio.Lock()

    def serve_axon(self):
        """Serve axon to enable external connections."""

        bt.logging.info("serving ip to chain...")
        try:
            self.axon = bt.axon(wallet=self.wallet, config=self.config)

            try:
                self.subtensor.serve_axon(
                    netuid=self.config.netuid,
                    axon=self.axon,
                )
            except Exception as e:
                bt.logging.error(f"Failed to serve Axon with exception: {e}")

        except Exception as e:
            bt.logging.error(f"Failed to create Axon initialize with exception: {e}")

    async def concurrent_forward(self):
        coroutines = [
            self.forward() for _ in range(self.config.neuron.num_concurrent_forwards)
        ]
        await asyncio.gather(*coroutines)

    def run(self):
        """
        Initiates and manages the main loop for the miner on the Bittensor network. The main loop handles graceful shutdown on keyboard interrupts and logs unforeseen errors.

        This function performs the following primary tasks:
        1. Check for registration on the Bittensor network.
        2. Continuously forwards queries to the miners on the network, rewarding their responses and updating the scores accordingly.
        3. Periodically resynchronizes with the chain; updating the metagraph with the latest network state and setting weights.

        The essence of the validator's operations is in the forward function, which is called every step. The forward function is responsible for querying the network and scoring the responses.

        Note:
            - The function leverages the global configurations set during the initialization of the miner.
            - The miner's axon serves as its interface to the Bittensor network, handling incoming and outgoing requests.

        Raises:
            KeyboardInterrupt: If the miner is stopped by a manual interruption.
            Exception: For unforeseen errors during the miner's operation, which are logged for diagnosis.
        """

        # Check that validator is registered on the network.
        self.sync()
        
        if not self.config.neuron.axon_off:
            bt.logging.info(
                f"Running validator {self.axon} on network: {self.config.subtensor.chain_endpoint} with netuid: {self.config.netuid}"
            )
        else:
            bt.logging.info(
                f"Running validator on network: {self.config.subtensor.chain_endpoint} with netuid: {self.config.netuid}"
            )

        bt.logging.info(f"Validator starting at block: {self.block}")

        # This loop maintains the validator's operations until intentionally stopped.
        try:
            while True:
                bt.logging.info(f"step({self.step}) block({self.block})")

                # Run multiple forwards concurrently.
                try:
                    self.loop.run_until_complete(self.concurrent_forward())
                except torch.cuda.OutOfMemoryError as e:
                    bt.logging.error(f"Out of memory error: {e}")
                    continue
                except MaxRetryError as e:
                    bt.logging.error(f"MaxRetryError: {e}")
                    continue

                # Check if we should exit.
                if self.should_exit:
                    break

                # Sync metagraph and potentially set weights.
                self.sync()

                self.step += 1

        # If someone intentionally stops the validator, it'll safely terminate operations.
        except KeyboardInterrupt:
            self.axon.stop()
            bt.logging.success("Validator killed by keyboard interrupt.")
            sys.exit()

        # In case of unforeseen errors, the validator will log the error and quit
        except Exception as err:
            bt.logging.error("Error during validation", str(err))
            bt.logging.debug(print_exception(type(err), err, err.__traceback__))
            self.should_exit = True

    def run_in_background_thread(self):
        """
        Starts the validator's operations in a background thread upon entering the context.
        This method facilitates the use of the validator in a 'with' statement.
        """
        if not self.is_running:
            bt.logging.debug("Starting validator in background thread.")
            self.should_exit = False
            self.thread = threading.Thread(target=self.run, daemon=True)
            self.thread.start()
            self.is_running = True
            bt.logging.debug("Started")

    def stop_run_thread(self):
        """
        Stops the validator's operations that are running in the background thread.
        """
        if self.is_running:
            bt.logging.debug("Stopping validator in background thread.")
            self.should_exit = True
            self.thread.join(5)
            self.is_running = False
            bt.logging.debug("Stopped")

    def __enter__(self):
        self.run_in_background_thread()
        return self

    def __exit__(self, exc_type, exc_value, traceback):
        """
        Stops the validator's background operations upon exiting the context.
        This method facilitates the use of the validator in a 'with' statement.

        Args:
            exc_type: The type of the exception that caused the context to be exited.
                      None if the context was exited without an exception.
            exc_value: The instance of the exception that caused the context to be exited.
                       None if the context was exited without an exception.
            traceback: A traceback object encoding the stack trace.
                       None if the context was exited without an exception.
        """
        if self.is_running:
            bt.logging.debug("Stopping validator in background thread.")
            self.should_exit = True
            self.thread.join(5)
            self.is_running = False
            bt.logging.debug("Stopped")

    def set_weights(self):
        """
        Sets the validator weights to the metagraph hotkeys based on the scores it has received from the miners. The weights determine the trust and incentive level the validator assigns to miner nodes on the network.
        """

        # Check if self.scores contains any NaN values and log a warning if it does.
        if torch.isnan(self.scores).any():
            bt.logging.warning(
                "Scores contain NaN values. This may be due to a lack of responses from miners, or a bug in your reward functions."
            )

        # Calculate the average reward for each uid across non-zero values.
        # Replace any NaN values with 0.
        raw_weights = torch.nn.functional.normalize(self.scores, p=1, dim=0)

        bt.logging.debug("raw_weights", raw_weights)
        bt.logging.debug("raw_weight_uids", self.metagraph.uids.to("cpu"))
        # Process the raw weights to final_weights via subtensor limitations.
        (
            processed_weight_uids,
            processed_weights,
        ) = bt.utils.weight_utils.process_weights_for_netuid(
            uids=self.metagraph.uids.to("cpu"),
            weights=raw_weights.to("cpu"),
            netuid=self.config.netuid,
            subtensor=self.subtensor,
            metagraph=self.metagraph,
        )
        bt.logging.debug("processed_weights", processed_weights)
        bt.logging.debug("processed_weight_uids", processed_weight_uids)

        # Convert to uint16 weights and uids.
        (
            uint_uids,
            uint_weights,
        ) = bt.utils.weight_utils.convert_weights_and_uids_for_emit(
            uids=processed_weight_uids, weights=processed_weights
        )
        bt.logging.debug("uint_weights", uint_weights)
        bt.logging.debug("uint_uids", uint_uids)

        # Set the weights on chain via our subtensor connection.
        result = self.subtensor.set_weights(
            wallet=self.wallet,
            netuid=self.config.netuid,
            uids=uint_uids,
            weights=uint_weights,
            wait_for_finalization=False,
            wait_for_inclusion=False,
            version_key=self.spec_version,
        )
        if result is True:
            bt.logging.info("set_weights on chain successfully!")
        else:
            bt.logging.error("set_weights failed")

    def resync_metagraph(self):
        """Resyncs the metagraph and updates the hotkeys and moving averages based on the new metagraph."""
        bt.logging.info("resync_metagraph()")

        # Copies state of metagraph before syncing.
        previous_metagraph = copy.deepcopy(self.metagraph)

        # Sync the metagraph.
        self.metagraph.sync(subtensor=self.subtensor)

        # Check if the metagraph axon info has changed.
        if previous_metagraph.axons == self.metagraph.axons:
            return

        bt.logging.info(
            "Metagraph updated, re-syncing hotkeys, dendrite pool and moving averages"
        )
        # Zero out all hotkeys that have been replaced.
        for uid, hotkey in enumerate(self.hotkeys):
            if hotkey != self.metagraph.hotkeys[uid]:
                self.scores[uid] = 0  # hotkey has been replaced

        # Check to see if the metagraph has changed size.
        # If so, we need to add new hotkeys and moving averages.
        if len(self.hotkeys) < len(self.metagraph.hotkeys):
            # Update the size of the moving average scores.
            new_moving_average = torch.zeros((self.metagraph.n)).to(self.device)
            min_len = min(len(self.hotkeys), len(self.scores))
            new_moving_average[:min_len] = self.scores[:min_len]
            self.scores = new_moving_average

        # Update the hotkeys.
        self.hotkeys = copy.deepcopy(self.metagraph.hotkeys)

    def update_scores(self, rewards: torch.FloatTensor, uids: List[int]):
        """Performs exponential moving average on the scores based on the rewards received from the miners."""

        # Check if rewards contains NaN values.
        if torch.isnan(rewards).any():
            bt.logging.warning(f"NaN values detected in rewards: {rewards}")
            # Replace any NaN values in rewards with 0.
            rewards = torch.nan_to_num(rewards, 0)

        # Compute forward pass rewards, assumes uids are mutually exclusive.
        # shape: [ metagraph.n ]
        step_rewards = self.scores.scatter(
            0, torch.tensor(uids).to(self.device), rewards.to(self.device)
        ).to(self.device)
        bt.logging.debug(f"Scattered rewards: {rewards}")

        # Update scores with rewards produced by this step.
        # shape: [ metagraph.n ]
        alpha = self.config.neuron.moving_average_alpha
        self.scores = alpha * step_rewards + (1 - alpha) * self.scores
        self.scores = (self.scores - self.config.neuron.decay_alpha).clamp(min=0)
        bt.logging.debug(f"Updated moving avg scores: {self.scores}")

    def save_state(self):
        """Saves the state of the validator to a file."""
        bt.logging.info("Saving validator state.")

        # Save the state of the validator to file.
        torch.save(
            {
                "step": self.step,
                "scores": self.scores,
                "hotkeys": self.hotkeys,
            },
            self.config.neuron.full_path + "/state.pt",
        )

    def load_state(self):
        """Loads the state of the validator from a file."""
        bt.logging.info("Loading validator state.")

        # Load the state of the validator from file.
        state = torch.load(self.config.neuron.full_path + "/state.pt")
        self.step = state["step"]
        self.scores = state["scores"]
        self.hotkeys = state["hotkeys"]<|MERGE_RESOLUTION|>--- conflicted
+++ resolved
@@ -40,10 +40,6 @@
     def add_args(cls, parser: argparse.ArgumentParser):
         super().add_args(parser)
         add_validator_args(cls, parser)
-<<<<<<< HEAD
-=======
-
->>>>>>> 26a4796a
 
     def __init__(self, config=None):
         super().__init__(config=config)
