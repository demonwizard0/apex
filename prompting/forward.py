--- conflicted
+++ resolved
@@ -72,14 +72,7 @@
     # Reward the responses and get the reward result (dataclass)
     # This contains a list of RewardEvents but can be exported as a dict (column-wise) for logging etc
     reward_result = RewardResult(
-<<<<<<< HEAD
         self.reward_pipeline, agent=agent, response_event=response_event, device=self.device
-=======
-        self.reward_pipeline,
-        task=agent.task,
-        response_event=response_event,
-        device=self.device,
->>>>>>> cc3c1ee0
     )
     bt.logging.info(f"Created RewardResult:\n {reward_result}")
 
