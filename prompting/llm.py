# The MIT License (MIT)
# Copyright © 2024 Yuma Rao

# Permission is hereby granted, free of charge, to any person obtaining a copy of this software and associated
# documentation files (the “Software”), to deal in the Software without restriction, including without limitation
# the rights to use, copy, modify, merge, publish, distribute, sublicense, and/or sell copies of the Software,
# and to permit persons to whom the Software is furnished to do so, subject to the following conditions:

# The above copyright notice and this permission notice shall be included in all copies or substantial portions of
# the Software.

# THE SOFTWARE IS PROVIDED “AS IS”, WITHOUT WARRANTY OF ANY KIND, EXPRESS OR IMPLIED, INCLUDING BUT NOT LIMITED TO
# THE WARRANTIES OF MERCHANTABILITY, FITNESS FOR A PARTICULAR PURPOSE AND NONINFRINGEMENT. IN NO EVENT SHALL
# THE AUTHORS OR COPYRIGHT HOLDERS BE LIABLE FOR ANY CLAIM, DAMAGES OR OTHER LIABILITY, WHETHER IN AN ACTION
# OF CONTRACT, TORT OR OTHERWISE, ARISING FROM, OUT OF OR IN CONNECTION WITH THE SOFTWARE OR THE USE OR OTHER
# DEALINGS IN THE SOFTWARE.

import time
import torch
from typing import List, Dict
import bittensor as bt

from transformers import Pipeline, pipeline
from prompting.mock import MockPipeline

from prompting.cleaners.cleaner import CleanerPipeline


<<<<<<< HEAD
def load_pipeline(model_id, device=None, mock=False, model_kwargs: dict = None):
=======
def load_pipeline(
    model_id, device=None, torch_dtype=None, mock=False, model_kwargs: dict = None
):
>>>>>>> 4b0d76f4
    """Loads the HuggingFace pipeline for the LLM, or a mock pipeline if mock=True"""

    if mock or model_id == "mock":
        return MockPipeline(model_id)

    if not device.startswith("cuda"):
        bt.logging.warning("Only crazy people run this on CPU. It is not recommended.")

    # Sets default model torch type in case is not defined
    if model_kwargs is None:
<<<<<<< HEAD
        model_kwargs = dict(torch_dtype=torch.bfloat16)

    llm_pipeline = pipeline(
        "text-generation", model=model_id, device_map=device, model_kwargs=model_kwargs
    )
=======
        llm_pipeline = pipeline(
            "text-generation",
            model=model_id,
            device=device,
            torch_dtype=torch_dtype,
        )
    else:
        llm_pipeline = pipeline(
            "text-generation",
            model=model_id,
            device_map=device,
            model_kwargs=model_kwargs,
        )
>>>>>>> 4b0d76f4

    return llm_pipeline


class HuggingFaceLLM:
    def __init__(
        self,
        llm_pipeline: Pipeline,
        system_prompt,
        max_new_tokens=256,
        do_sample=True,
        temperature=0.7,
        top_k=50,
        top_p=0.95,
    ):
        self.llm_pipeline = llm_pipeline
        self.system_prompt = system_prompt
        self.kwargs = dict(
            do_sample=do_sample,
            temperature=temperature,
            top_k=top_k,
            top_p=top_p,
            max_new_tokens=max_new_tokens,
        )

        self.messages = [{"content": self.system_prompt, "role": "system"}]
        self.times = [0]

    def query(
        self,
        message: List[Dict[str, str]],
        role: str = "user",
        disregard_system_prompt: bool = False,
        cleaner: CleanerPipeline = None,
    ):
        messages = self.messages + [{"content": message, "role": role}]

        if disregard_system_prompt:
            messages = messages[1:]

        tbeg = time.time()
        response = self.forward(messages=messages)

        if cleaner is not None:
            clean_response = cleaner.apply(generation=response)
            if clean_response != response:
                bt.logging.debug(
                    f"Response cleaned, chars removed: {len(response) - len(clean_response)}..."
                )
            response = clean_response

        self.messages = messages + [{"content": response, "role": "assistant"}]
        self.times = self.times + [0, time.time() - tbeg]

        return response

    def __call__(self, messages: List[Dict[str, str]]):
        return self.forward(messages=messages)

    def _make_prompt(self, messages: List[Dict[str, str]]):
        return self.llm_pipeline.tokenizer.apply_chat_template(
            messages, tokenize=False, add_generation_prompt=True
        )

    def forward(self, messages: List[Dict[str, str]], preformat_messages: bool = False):
        prompt = self._make_prompt(messages)
        outputs = self.llm_pipeline(prompt, **self.kwargs)
        response = outputs[0]["generated_text"]

        response = response.replace(prompt, "").strip()

        bt.logging.info(
            f"{self.__class__.__name__} generated the following output:\n{response}"
        )
        return response<|MERGE_RESOLUTION|>--- conflicted
+++ resolved
@@ -26,13 +26,9 @@
 from prompting.cleaners.cleaner import CleanerPipeline
 
 
-<<<<<<< HEAD
-def load_pipeline(model_id, device=None, mock=False, model_kwargs: dict = None):
-=======
 def load_pipeline(
     model_id, device=None, torch_dtype=None, mock=False, model_kwargs: dict = None
 ):
->>>>>>> 4b0d76f4
     """Loads the HuggingFace pipeline for the LLM, or a mock pipeline if mock=True"""
 
     if mock or model_id == "mock":
@@ -43,27 +39,11 @@
 
     # Sets default model torch type in case is not defined
     if model_kwargs is None:
-<<<<<<< HEAD
         model_kwargs = dict(torch_dtype=torch.bfloat16)
 
     llm_pipeline = pipeline(
         "text-generation", model=model_id, device_map=device, model_kwargs=model_kwargs
     )
-=======
-        llm_pipeline = pipeline(
-            "text-generation",
-            model=model_id,
-            device=device,
-            torch_dtype=torch_dtype,
-        )
-    else:
-        llm_pipeline = pipeline(
-            "text-generation",
-            model=model_id,
-            device_map=device,
-            model_kwargs=model_kwargs,
-        )
->>>>>>> 4b0d76f4
 
     return llm_pipeline
 
