import asyncio
import json
import random
import re
import time

from loguru import logger

from prompting.llms.apis.llm_messages import LLMMessage, LLMMessages
from prompting.llms.apis.llm_wrapper import LLMWrapper
from shared.timer import Timer
from validator_api.chat_completion import chat_completion

MAX_THINKING_STEPS = 10
ATTEMPTS_PER_STEP = 10


def parse_multiple_json(api_response):
    """
    Parses a string containing multiple JSON objects and returns a list of dictionaries.

    Args:
        api_response (str): The string returned by the API containing JSON objects.

    Returns:
        list: A list of dictionaries parsed from the JSON objects.
    """
    # Regular expression pattern to match individual JSON objects
    json_pattern = re.compile(r"\{.*?\}", re.DOTALL)

    # Find all JSON object strings in the response
    json_strings = json_pattern.findall(api_response)

    parsed_objects = []
    for json_str in json_strings:
        try:
            # Replace escaped single quotes with actual single quotes
            json_str_clean = json_str.replace("\\'", "'")

            # Parse the JSON string into a dictionary
            obj = json.loads(json_str_clean)
            parsed_objects.append(obj)
        except json.JSONDecodeError as e:
            print(f"Failed to parse JSON object: {e}")
            continue

    if len(parsed_objects) == 0:
        logger.error(
            f"No valid JSON objects found in the response - couldn't parse json. The miner response was: {api_response}"
        )
        return None
    if (
        not parsed_objects[0].get("title")
        or not parsed_objects[0].get("content")
        or not parsed_objects[0].get("next_action")
    ):
        logger.error(
            f"Invalid JSON object found in the response - field missing. The miner response was: {api_response}"
        )
        return None
    return parsed_objects


<<<<<<< HEAD
async def make_api_call(messages, max_tokens, model=None, is_final_answer: bool = False, use_miners: bool = True):
=======
async def make_api_call(
    messages, model=None, is_final_answer: bool = False, use_miners: bool = True, target_uids: list[str] = None
):
>>>>>>> 51736cf9
    async def single_attempt():
        try:
            if use_miners:
                response = await chat_completion(
                    body={
                        "messages": messages,
                        "model": model,
                        "task": "InferenceTask",
                        "test_time_inference": True,
                        "mixture": False,
                        "sampling_parameters": {
                            "temperature": 0.5,
                            "max_new_tokens": 500,
                        },
                        "seed": random.randint(0, 1000000),
                    },
                    num_miners=3,
<<<<<<< HEAD
=======
                    uids=target_uids,
>>>>>>> 51736cf9
                )
                response_str = response.choices[0].message.content
            else:
                logger.debug("Using SN19 API for inference in MSR")
                response_str = LLMWrapper.chat_complete(
                    messages=LLMMessages(*[LLMMessage(role=m["role"], content=m["content"]) for m in messages]),
                    model=model,
                    temperature=0.5,
                    max_tokens=2000,
                )

            logger.debug(f"Making API call with\n\nMESSAGES: {messages}\n\nRESPONSE: {response_str}")
            response_dict = parse_multiple_json(response_str)[0]
            return response_dict
        except Exception as e:
            logger.warning(f"Failed to get valid response: {e}")
            return None

    # When not using miners, let's try and save tokens
    if not use_miners:
        for _ in range(ATTEMPTS_PER_STEP):
            try:
                result = await single_attempt()
                if result is not None:
                    return result
                else:
                    logger.error("Failed to get valid response")
                    continue
            except Exception as e:
                logger.error(f"Failed to get valid response: {e}")
                continue
    else:
        # when using miners, we try and save time
        tasks = [asyncio.create_task(single_attempt()) for _ in range(ATTEMPTS_PER_STEP)]

        # As each task completes, check if it was successful
        for completed_task in asyncio.as_completed(tasks):
            try:
                result = await completed_task
                if result is not None:
                    # Cancel remaining tasks
                    for task in tasks:
                        task.cancel()
                    return result
            except Exception as e:
                logger.error(f"Task failed with error: {e}")
                continue

    # If all tasks failed, return error response
    error_msg = "All concurrent API calls failed"
    logger.error(error_msg)
    if is_final_answer:
        return {
            "title": "Error",
            "content": f"Failed to generate final answer. Error: {error_msg}",
        }
    else:
        return {
            "title": "Error",
            "content": f"Failed to generate step. Error: {error_msg}",
            "next_action": "final_answer",
        }


<<<<<<< HEAD
async def generate_response(original_messages: list[dict[str, str]], model: str = None, use_miners: bool = True):
=======
async def generate_response(
    original_messages: list[dict[str, str]], model: str = None, target_uids: list[str] = None, use_miners: bool = True
):
>>>>>>> 51736cf9
    messages = [
        {
            "role": "system",
            "content": """You are a world-class expert in analytical reasoning and problem-solving. Your task is to break down complex problems through rigorous step-by-step analysis, carefully examining each aspect before moving forward. For each reasoning step:

OUTPUT FORMAT:
Return a JSON object with these required fields:
{
    "title": "Brief, descriptive title of current reasoning phase",
    "content": "Detailed explanation of your analysis",
    "next_action": "continue" or "final_answer"
}

REASONING PROCESS:
1. Initial Analysis
   - Break down the problem into core components
   - Identify key constraints and requirements
   - List relevant domain knowledge and principles

2. Multiple Perspectives
   - Examine the problem from at least 3 different angles
   - Consider both conventional and unconventional approaches
   - Identify potential biases in initial assumptions

3. Exploration & Validation
   - Test preliminary conclusions against edge cases
   - Apply domain-specific best practices
   - Quantify confidence levels when possible (e.g., 90% certain)
   - Document key uncertainties or limitations

4. Critical Review
   - Actively seek counterarguments to your reasoning
   - Identify potential failure modes
   - Consider alternative interpretations of the data/requirements
   - Validate assumptions against provided context

5. Synthesis & Refinement
   - Combine insights from multiple approaches
   - Strengthen weak points in the reasoning chain
   - Address identified edge cases and limitations
   - Build towards a comprehensive solution

REQUIREMENTS:
- Each step must focus on ONE specific aspect of reasoning
- Explicitly state confidence levels and uncertainty
- When evaluating options, use concrete criteria
- Include specific examples or scenarios when relevant
- Acknowledge limitations in your knowledge or capabilities
- Maintain logical consistency across steps
- Build on previous steps while avoiding redundancy

CRITICAL THINKING CHECKLIST:
✓ Have I considered non-obvious interpretations?
✓ Are my assumptions clearly stated and justified?
✓ Have I identified potential failure modes?
✓ Is my confidence level appropriate given the evidence?
✓ Have I adequately addressed counterarguments?

Remember: Quality of reasoning is more important than speed. Take the necessary steps to build a solid analytical foundation before moving to conclusions.""",
        }
    ]
    messages += original_messages
    messages += [
        {
            "role": "assistant",
            "content": "I understand. I will now analyze the problem systematically, following the structured reasoning process while maintaining high standards of analytical rigor and self-criticism.",
        }
    ]

    steps = []
    step_count = 1
    total_thinking_time = 0

    for _ in range(MAX_THINKING_STEPS):
        with Timer() as timer:
<<<<<<< HEAD
            step_data = await make_api_call(messages, 300, model=model, use_miners=use_miners)
=======
            step_data = await make_api_call(messages, model=model, use_miners=use_miners, target_uids=target_uids)
>>>>>>> 51736cf9
        thinking_time = timer.final_time
        total_thinking_time += thinking_time

        steps.append((f"Step {step_count}: {step_data['title']}", step_data["content"], thinking_time))

        messages.append({"role": "assistant", "content": json.dumps(step_data)})

        if step_data["next_action"] == "final_answer" or not step_data.get("next_action"):
            break

        step_count += 1
        yield steps, None

    final_answer_prompt = """Based on your thorough analysis, please provide your final answer. Your response should:

        1. Clearly state your conclusion
        2. Summarize the key supporting evidence
        3. Acknowledge any remaining uncertainties
        4. Include relevant caveats or limitations"""

    messages.append(
        {
            "role": "user",
            "content": final_answer_prompt,
        }
    )

    start_time = time.time()
<<<<<<< HEAD
    final_data = await make_api_call(messages, 200, is_final_answer=True, model=model, use_miners=use_miners)
=======
    final_data = await make_api_call(
        messages, model=model, is_final_answer=True, use_miners=use_miners, target_uids=target_uids
    )

>>>>>>> 51736cf9
    end_time = time.time()
    thinking_time = end_time - start_time
    total_thinking_time += thinking_time

    if final_data["title"] == "Error":
        steps.append(("Error", final_data["content"], thinking_time))
        raise ValueError(f"Failed to generate final answer: {final_data['content']}")

    steps.append(("Final Answer", final_data["content"], thinking_time))

    yield steps, total_thinking_time<|MERGE_RESOLUTION|>--- conflicted
+++ resolved
@@ -61,13 +61,9 @@
     return parsed_objects
 
 
-<<<<<<< HEAD
-async def make_api_call(messages, max_tokens, model=None, is_final_answer: bool = False, use_miners: bool = True):
-=======
 async def make_api_call(
     messages, model=None, is_final_answer: bool = False, use_miners: bool = True, target_uids: list[str] = None
 ):
->>>>>>> 51736cf9
     async def single_attempt():
         try:
             if use_miners:
@@ -85,10 +81,7 @@
                         "seed": random.randint(0, 1000000),
                     },
                     num_miners=3,
-<<<<<<< HEAD
-=======
                     uids=target_uids,
->>>>>>> 51736cf9
                 )
                 response_str = response.choices[0].message.content
             else:
@@ -153,13 +146,9 @@
         }
 
 
-<<<<<<< HEAD
-async def generate_response(original_messages: list[dict[str, str]], model: str = None, use_miners: bool = True):
-=======
 async def generate_response(
     original_messages: list[dict[str, str]], model: str = None, target_uids: list[str] = None, use_miners: bool = True
 ):
->>>>>>> 51736cf9
     messages = [
         {
             "role": "system",
@@ -235,11 +224,7 @@
 
     for _ in range(MAX_THINKING_STEPS):
         with Timer() as timer:
-<<<<<<< HEAD
-            step_data = await make_api_call(messages, 300, model=model, use_miners=use_miners)
-=======
             step_data = await make_api_call(messages, model=model, use_miners=use_miners, target_uids=target_uids)
->>>>>>> 51736cf9
         thinking_time = timer.final_time
         total_thinking_time += thinking_time
 
@@ -268,14 +253,10 @@
     )
 
     start_time = time.time()
-<<<<<<< HEAD
-    final_data = await make_api_call(messages, 200, is_final_answer=True, model=model, use_miners=use_miners)
-=======
     final_data = await make_api_call(
         messages, model=model, is_final_answer=True, use_miners=use_miners, target_uids=target_uids
     )
 
->>>>>>> 51736cf9
     end_time = time.time()
     thinking_time = end_time - start_time
     total_thinking_time += thinking_time
